--- conflicted
+++ resolved
@@ -27,14 +27,10 @@
 
 app = FastAPI(
     title="API de Videojuegos de Steam",
-<<<<<<< HEAD
-    description="Servicio para consultar y gestionar información de juegos, usuarios y actividad relacionada con Steam. (Hotfix aplicado)",
-=======
     description=(
         "Servicio para consultar y gestionar información de juegos, usuarios "
         "y actividad relacionada con Steam. (Hotfix aplicado)"
     ),
->>>>>>> 0c981148
     version="1.0.0",
 )
 
@@ -139,7 +135,6 @@
             detail=f"Error interno del servidor al obtener juegos. Detalle: {e}",
         )
 
-# Solo mis juegos (útil para el front)
 @app.get("/api/v1/usuarios/me/games", response_model=List[GameRead])
 def read_my_games(
     session: Session = Depends(database.get_session),
@@ -161,7 +156,6 @@
 def search_games(q: str = Query(...), session: Session = Depends(database.get_session)):
     return operations.search_games_by_title(session, q)
 
-# Solo dueño ve detalles (respuesta plana GameRead)
 @app.get("/api/v1/juegos/{id_juego}", response_model=GameRead)
 def read_game_by_id(
     id_juego: int,
@@ -241,7 +235,6 @@
 def read_all_users(session: Session = Depends(database.get_session)):
     return operations.get_all_users(session)
 
-# quién soy (necesario para el frontend)
 @app.get("/api/v1/usuarios/me", response_model=UserRead)
 def read_users_me(current_user: User = Depends(get_current_user)):
     return current_user
@@ -292,8 +285,8 @@
                 detail="No se pudo crear la reseña. Asegúrate de que el ID del juego y el ID del usuario sean válidos.",
             )
         return review
-    except HTTPException as e:
-        raise e
+    except HTTPException:
+        raise
     except Exception as e:
         print(f"🚨 Error inesperado al crear reseña: {e}")
         raise HTTPException(
@@ -439,8 +432,6 @@
     Importa un juego desde Steam y LO ASIGNA al usuario actual como owner.
     """
     try:
-        # 🔴 ANTES: game = await operations.add_steam_game_to_db(session, app_id)
-        # ✅ AHORA: pasamos owner_id=current_user.id
         game = await operations.add_steam_game_to_db(session, app_id, owner_id=current_user.id)
         if game:
             return game
@@ -486,7 +477,7 @@
         )
 
 # -------------------------------------------------
-# Recuperación de contraseña (token temporal con email)
+# Recuperación de contraseña
 # -------------------------------------------------
 class PasswordResetRequest(BaseModel):
     email: EmailStr
@@ -495,27 +486,16 @@
     token: str
     new_password: str
 
-# Almacenamiento en memoria (para demo). Para producción: tabla en DB.
 RESET_TOKENS: Dict[str, Dict] = {}
-RESET_TOKEN_TTL_MIN = 30  # minutos
+RESET_TOKEN_TTL_MIN = 30
 
 def _send_mail(to_email: str, subject: str, html_body: str):
-    """
-    Envío SMTP robusto:
-      - STARTTLS por defecto (puerto 587)
-      - Soporta SSL directo (puerto 465) si se configura
-      - Logs útiles si falla (sin romper el flujo)
-    ENV esperadas:
-      SMTP_HOST, SMTP_PORT, SMTP_USER, SMTP_PASS, EMAIL_FROM
-      SMTP_USE_SSL (true/false), SMTP_USE_STARTTLS (true/false)
-    """
     host = os.getenv("SMTP_HOST")
     port = int(os.getenv("SMTP_PORT", "587"))
     user = os.getenv("SMTP_USER")
     pwd  = os.getenv("SMTP_PASS")
     sender = os.getenv("EMAIL_FROM", user or "no-reply@example.com")
 
-    # Si no hay SMTP => demo: log
     if not host or not user or not pwd:
         print("=== PASSWORD RESET (DEMO - sin SMTP configurado) ===")
         print(f"TO: {to_email}")
@@ -554,7 +534,6 @@
     payload: PasswordResetRequest,
     session: Session = Depends(database.get_session),
 ):
-    # buscar usuario por email (respuesta neutra siempre)
     user = session.exec(select(User).where(User.email == payload.email)).first()
 
     token = secrets.token_urlsafe(32)
@@ -578,7 +557,6 @@
     )
     return {"message": "Si el email existe, recibirás instrucciones."}
 
-# Mantén este path EXACTO para que coincida con tu frontend
 @app.post("/reset-password")
 def reset_password(
     payload: PasswordResetConfirm,
@@ -592,7 +570,7 @@
     user = None
     if data["user_id"]:
         user = session.get(User, data["user_id"])
-    # si no existe el usuario, respondemos neutro
+
     if not user:
         RESET_TOKENS.pop(payload.token, None)
         return {"message": "Contraseña actualizada."}
